--- conflicted
+++ resolved
@@ -16,13 +16,8 @@
 const (
 	exe_version  = '0.2.0'
 	exe_name     = os.file_name(os.executable())
-<<<<<<< HEAD
-	exe_git_hash = vab_commit_hash()
-	exe_dir      = os.dir(os.real_path(os.executable()))
-=======
 	exe_dir      = os.dir(os.real_path(os.executable()))
 	exe_git_hash = vab_commit_hash()
->>>>>>> 284a5127
 	rip_vflags   = ['-autofree','-g','-cg','-prod', 'run']
 )
 
@@ -520,26 +515,14 @@
 		if hash == '' {
 			git_exe := os.find_abs_path_of_executable('git') or { '' }
 			if git_exe != '' {
-<<<<<<< HEAD
-				wd := os.getwd()
-				os.chdir(os.dir(exe_name))
-				mut git_cmd := 'git rev-parse --short HEAD'
-				$if windows {
-					git_cmd = 'git.exe rev-parse --short HEAD'
-=======
 				mut git_cmd := 'git -C "$exe_dir" rev-parse --short HEAD'
 				$if windows {
 					git_cmd = 'git.exe -C "$exe_dir" rev-parse --short HEAD'
->>>>>>> 284a5127
 				}
 				res := os.exec(git_cmd) or { os.Result{1,''} }
 				if res.exit_code == 0 {
 					hash = res.output
 				}
-<<<<<<< HEAD
-				os.chdir(wd)
-=======
->>>>>>> 284a5127
 			}
 			if hash == '' {
 				hash = os.getenv('VAB_GIT_COMMIT_HASH')
